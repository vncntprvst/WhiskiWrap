--- conflicted
+++ resolved
@@ -21,11 +21,11 @@
 import subprocess
 import multiprocessing
 import tables
-# from . import wfile_io
-# from .mfile_io import MeasurementsTable
+from . import wfile_io
+from .mfile_io import MeasurementsTable
 # for debugging
-from WhiskiWrap import wfile_io
-from WhiskiWrap.mfile_io import MeasurementsTable
+# from WhiskiWrap import wfile_io
+# from WhiskiWrap.mfile_io import MeasurementsTable
 
 # try:
 #     from whisk import trace
@@ -139,11 +139,7 @@
 
     if not os.path.exists(whiskers_file):
         print(raw_video_filename)
-<<<<<<< HEAD
         raise IOError("tracing seems to have failed. STDOUT: " + stdout.decode('ascii') + '. STDERR: ' + stderr.decode('ascii')  )
-=======
-	raise IOError("tracing seems to have failed. STDOUT: " + stdout.decode('ascii') + '. STDERR: ' + stderr.decode('ascii')  )
->>>>>>> 6601d729
 
     if delete_when_done:
         os.remove(video_filename)
